//===----------------------------------------------------------------------===//
//
// This source file is part of the swift-kafka-client open source project
//
// Copyright (c) 2022 Apple Inc. and the swift-kafka-client project authors
// Licensed under Apache License v2.0
//
// See LICENSE.txt for license information
// See CONTRIBUTORS.txt for the list of swift-kafka-client project authors
//
// SPDX-License-Identifier: Apache-2.0
//
//===----------------------------------------------------------------------===//

import struct Foundation.UUID
@testable import Kafka
import NIOCore
import ServiceLifecycle
import XCTest
import Logging

// For testing locally on Mac, do the following:
//
// 1. Install Kafka and Zookeeper using homebrew
//
// https://medium.com/@Ankitthakur/apache-kafka-installation-on-mac-using-homebrew-a367cdefd273
//
// 2. Start Zookeeper & Kafka Server
//
// (Homebrew - Apple Silicon)
// zookeeper-server-start /opt/homebrew/etc/kafka/zookeeper.properties & kafka-server-start /opt/homebrew/etc/kafka/server.properties
//
// (Homebrew - Intel Mac)
// zookeeper-server-start /usr/local/etc/kafka/zookeeper.properties & kafka-server-start /usr/local/etc/kafka/server.properties

final class KafkaTests: XCTestCase {
    // Read environment variables to get information about the test Kafka server
    let kafkaHost: String = ProcessInfo.processInfo.environment["KAFKA_HOST"] ?? "linux-dev"
    let kafkaPort: Int = .init(ProcessInfo.processInfo.environment["KAFKA_PORT"] ?? "9092")!
    var bootstrapBrokerAddress: KafkaConfiguration.BrokerAddress!
    var producerConfig: KafkaProducerConfiguration!
    var uniqueTestTopic: String!
    var uniqueTestTopic2: String!

    override func setUpWithError() throws {
        self.bootstrapBrokerAddress = KafkaConfiguration.BrokerAddress(
            host: self.kafkaHost,
            port: self.kafkaPort
        )

        self.producerConfig = KafkaProducerConfiguration(bootstrapBrokerAddresses: [self.bootstrapBrokerAddress])
        self.producerConfig.broker.addressFamily = .v4

        var basicConfig = KafkaConsumerConfiguration(
            consumptionStrategy: .group(id: "no-group", topics: []),
            bootstrapBrokerAddresses: [self.bootstrapBrokerAddress]
        )
        basicConfig.broker.addressFamily = .v4

        // TODO: ok to block here? How to make setup async?
        let client = try RDKafkaClient.makeClient(
            type: .consumer,
            configDictionary: basicConfig.dictionary,
            events: [],
            logger: .kafkaTest
        )
        self.uniqueTestTopic = try client._createUniqueTopic(timeout: 10 * 1000)
        self.uniqueTestTopic2 = try client._createUniqueTopic(timeout: 10 * 1000)
    }

    override func tearDownWithError() throws {
        var basicConfig = KafkaConsumerConfiguration(
            consumptionStrategy: .group(id: "no-group", topics: []),
            bootstrapBrokerAddresses: [self.bootstrapBrokerAddress]
        )
        basicConfig.broker.addressFamily = .v4

        // TODO: ok to block here? Problem: Tests may finish before topic is deleted
        let client = try RDKafkaClient.makeClient(
            type: .consumer,
            configDictionary: basicConfig.dictionary,
            events: [],
            logger: .kafkaTest
        )
        try client._deleteTopic(self.uniqueTestTopic, timeout: 10 * 1000)
        try client._deleteTopic(self.uniqueTestTopic2, timeout: 10 * 1000)

        self.bootstrapBrokerAddress = nil
        self.producerConfig = nil
        self.uniqueTestTopic = nil
    }

    func testProduceAndConsumeWithConsumerGroup() async throws {
        let testMessages = Self.createTestMessages(topic: self.uniqueTestTopic, count: 10)
        let (producer, events) = try KafkaProducer.makeProducerWithEvents(configuration: self.producerConfig, logger: .kafkaTest)

        var consumerConfig = KafkaConsumerConfiguration(
            consumptionStrategy: .group(id: "subscription-test-group-id", topics: [self.uniqueTestTopic]),
            bootstrapBrokerAddresses: [self.bootstrapBrokerAddress]
        )
        consumerConfig.autoOffsetReset = .beginning // Always read topics from beginning
        consumerConfig.broker.addressFamily = .v4

        let consumer = try KafkaConsumer(
            configuration: consumerConfig,
            logger: .kafkaTest
        )

        let serviceGroupConfiguration = ServiceGroupConfiguration(services: [producer, consumer], logger: .kafkaTest)
        let serviceGroup = ServiceGroup(configuration: serviceGroupConfiguration)

        try await withThrowingTaskGroup(of: Void.self) { group in
            // Run Task
            group.addTask {
                try await serviceGroup.run()
            }

            // Producer Task
            group.addTask {
                try await Self.sendAndAcknowledgeMessages(
                    producer: producer,
                    events: events,
                    messages: testMessages
                )
            }

            // Consumer Task
            group.addTask {
                var consumedMessages = [KafkaConsumerMessage]()
                for try await message in consumer.messages {
                    consumedMessages.append(message)

                    if consumedMessages.count >= testMessages.count {
                        break
                    }
                }

                XCTAssertEqual(testMessages.count, consumedMessages.count)

                for (index, consumedMessage) in consumedMessages.enumerated() {
                    XCTAssertEqual(testMessages[index].topic, consumedMessage.topic)
                    XCTAssertEqual(ByteBuffer(string: testMessages[index].key!), consumedMessage.key)
                    XCTAssertEqual(ByteBuffer(string: testMessages[index].value), consumedMessage.value)
                }
            }

            // Wait for Producer Task and Consumer Task to complete
            try await group.next()
            try await group.next()
            // Shutdown the serviceGroup
            await serviceGroup.triggerGracefulShutdown()
        }
    }
    #if false
    func testProduceAndConsumeWithAssignedTopicPartition() async throws {
        let testMessages = Self.createTestMessages(topic: self.uniqueTestTopic, count: 10)
        let (producer, events) = try KafkaProducer.makeProducerWithEvents(configuration: self.producerConfig, logger: .kafkaTest)

        var consumerConfig = KafkaConsumerConfiguration(
            consumptionStrategy: .partition(
                KafkaPartition(rawValue: 0),
                topic: self.uniqueTestTopic,
                offset: KafkaOffset(rawValue: 0)
            ),
            bootstrapBrokerAddresses: [self.bootstrapBrokerAddress]
        )
        consumerConfig.autoOffsetReset = .beginning // Always read topics from beginning
        consumerConfig.broker.addressFamily = .v4

        let consumer = try KafkaConsumer(
            configuration: consumerConfig,
            logger: .kafkaTest
        )
        
        var cont: AsyncStream<KafkaConsumerMessage>.Continuation!
        let sequenceForAcks = AsyncStream<KafkaConsumerMessage>(
            bufferingPolicy: .bufferingOldest(1_000)) {
            continuation in
            cont = continuation
        }
        let continuation = cont


<<<<<<< HEAD
        let serviceGroup = ServiceGroup(
            services: [producer, /*consumer, */cons],
            configuration: ServiceGroupConfiguration(gracefulShutdownSignals: []),
            logger: .kafkaTest
        )
=======
        let serviceGroupConfiguration = ServiceGroupConfiguration(services: [producer, consumer], logger: .kafkaTest)
        let serviceGroup = ServiceGroup(configuration: serviceGroupConfiguration)
>>>>>>> f1800c20

        try await withThrowingTaskGroup(of: Void.self) { group in
            // Run Task
            group.addTask {
                try await serviceGroup.run()
            }

            // Producer Task
            group.addTask {
                try await Self.sendAndAcknowledgeMessages(
                    producer: producer,
                    events: events,
                    messages: testMessages
                )
            }

            // Consumer Task
//            group.addTask {
//                logger1.info("Task for consumer 1 started")
//                var consumedMessages = [KafkaConsumerMessage]()
//                for try await messageResult in consumer.messages {
//                    if !consumerConfig.enableAutoCommit {
//                        try await consumer.commitSync(messageResult)
//                    }
//                    guard case let message = messageResult else {
//                        continue
//                    }
//                    consumedMessages.append(message)
//                    if consumedMessages.count % max(testMessages.count / 10, 1) == 0 {
//                        logger1.info("Got \(consumedMessages.count) out of \(testMessages.count)")
//                    }
//
//                    if consumedMessages.count >= testMessages.count {
//                        break
//                    }
//                }
//
//                logger1.info("Task for consumer 1 finished, fetched \(consumedMessages.count)")
////                XCTAssertEqual(testMessages.count, consumedMessages.count)
////
////                for (index, consumedMessage) in consumedMessages.enumerated() {
////                    XCTAssertEqual(testMessages[index].topic, consumedMessage.topic)
////                    XCTAssertEqual(testMessages[index].key, consumedMessage.key)
////                    XCTAssertEqual(testMessages[index].value, consumedMessage.value)
////                }
//            }
//
            group.addTask {
<<<<<<< HEAD
                logger2.info("Task for cons started")
                var aa = 0
                for try await messageResult in cons.messages {
                    if aa >= testMessages.count {
=======
                var consumedMessages = [KafkaConsumerMessage]()
                for try await message in consumer.messages {
                    consumedMessages.append(message)

                    if consumedMessages.count >= testMessages.count {
>>>>>>> f1800c20
                        break
                    }
                    continuation?.yield(messageResult)
                    aa += 1
                    if aa % max(testMessages.count / 10, 1) == 0 {
                        logger2.info("Got \(aa) out of \(testMessages.count)")
                    }
                }

                XCTAssertEqual(testMessages.count, consumedMessages.count)

                for (index, consumedMessage) in consumedMessages.enumerated() {
                    XCTAssertEqual(testMessages[index].topic, consumedMessage.topic)
                    XCTAssertEqual(ByteBuffer(string: testMessages[index].key!), consumedMessage.key)
                    XCTAssertEqual(ByteBuffer(string: testMessages[index].value), consumedMessage.value)
                }
            }

//            try? await Task.sleep(for: .seconds(5))

            // Wait for Producer Task and Consumer Task to complete
            try await group.next()
            try await group.next()
            try await group.next()
            // Shutdown the serviceGroup
            await serviceGroup.triggerGracefulShutdown()
        }
    }
    #endif

    func testProduceAndConsumeWithScheduleCommit() async throws {
        let testMessages = Self.createTestMessages(topic: self.uniqueTestTopic, count: 10)
        let (producer, events) = try KafkaProducer.makeProducerWithEvents(configuration: self.producerConfig, logger: .kafkaTest)

        var consumerConfig = KafkaConsumerConfiguration(
            consumptionStrategy: .group(id: "commit-sync-test-group-id", topics: [self.uniqueTestTopic]),
            bootstrapBrokerAddresses: [self.bootstrapBrokerAddress]
        )
        consumerConfig.isAutoCommitEnabled = false
        consumerConfig.autoOffsetReset = .beginning // Always read topics from beginning
        consumerConfig.broker.addressFamily = .v4

        let consumer = try KafkaConsumer(
            configuration: consumerConfig,
            logger: .kafkaTest
        )

        let serviceGroupConfiguration = ServiceGroupConfiguration(services: [producer, consumer], logger: .kafkaTest)
        let serviceGroup = ServiceGroup(configuration: serviceGroupConfiguration)

        try await withThrowingTaskGroup(of: Void.self) { group in
            // Consumer Run Task
            group.addTask {
                try await serviceGroup.run()
            }

            // Producer Task
            group.addTask {
                try await Self.sendAndAcknowledgeMessages(
                    producer: producer,
                    events: events,
                    messages: testMessages
                )
            }

            // Consumer Task
            group.addTask {
                var consumedMessages = [KafkaConsumerMessage]()
                for try await message in consumer.messages {
                    consumedMessages.append(message)
                    try consumer.scheduleCommit(message)

                    if consumedMessages.count >= testMessages.count {
                        break
                    }
                }

                XCTAssertEqual(testMessages.count, consumedMessages.count)
            }

            // Wait for Producer Task and Consumer Task to complete
            try await group.next()
            try await group.next()
            // Shutdown the serviceGroup
            await serviceGroup.triggerGracefulShutdown()
        }
    }

    func testProduceAndConsumeWithCommit() async throws {
        let testMessages = Self.createTestMessages(topic: self.uniqueTestTopic, count: 10)
        let (producer, events) = try KafkaProducer.makeProducerWithEvents(configuration: self.producerConfig, logger: .kafkaTest)

        var consumerConfig = KafkaConsumerConfiguration(
            consumptionStrategy: .group(id: "commit-sync-test-group-id", topics: [self.uniqueTestTopic]),
            bootstrapBrokerAddresses: [self.bootstrapBrokerAddress]
        )
        consumerConfig.isAutoCommitEnabled = false
        consumerConfig.autoOffsetReset = .beginning // Always read topics from beginning
        consumerConfig.broker.addressFamily = .v4

        let consumer = try KafkaConsumer(
            configuration: consumerConfig,
            logger: .kafkaTest
        )

        let serviceGroupConfiguration = ServiceGroupConfiguration(services: [producer, consumer], logger: .kafkaTest)
        let serviceGroup = ServiceGroup(configuration: serviceGroupConfiguration)

        try await withThrowingTaskGroup(of: Void.self) { group in
            // Consumer Run Task
            group.addTask {
                try await serviceGroup.run()
            }

            // Producer Task
            group.addTask {
                try await Self.sendAndAcknowledgeMessages(
                    producer: producer,
                    events: events,
                    messages: testMessages
                )
            }

            // Consumer Task
            group.addTask {
                var consumedMessages = [KafkaConsumerMessage]()
                for try await message in consumer.messages {
                    consumedMessages.append(message)
                    try await consumer.commit(message)

                    if consumedMessages.count >= testMessages.count {
                        break
                    }
                }

                XCTAssertEqual(testMessages.count, consumedMessages.count)
            }

            // Wait for Producer Task and Consumer Task to complete
            try await group.next()
            try await group.next()
            // Shutdown the serviceGroup
            await serviceGroup.triggerGracefulShutdown()
        }
    }

    func testProduceAndConsumeWithMessageHeaders() async throws {
        let testMessages = Self.createTestMessages(
            topic: self.uniqueTestTopic,
            headers: [
                KafkaHeader(key: "some.header", value: ByteBuffer(string: "some-header-value")),
                KafkaHeader(key: "some.null.header", value: nil),
            ],
            count: 10
        )

        let (producer, events) = try KafkaProducer.makeProducerWithEvents(configuration: self.producerConfig, logger: .kafkaTest)

        var consumerConfig = KafkaConsumerConfiguration(
            consumptionStrategy: .group(id: "commit-sync-test-group-id", topics: [self.uniqueTestTopic]),
            bootstrapBrokerAddresses: [self.bootstrapBrokerAddress]
        )
        consumerConfig.isAutoCommitEnabled = false
        consumerConfig.autoOffsetReset = .beginning // Always read topics from beginning
        consumerConfig.broker.addressFamily = .v4

        let consumer = try KafkaConsumer(
            configuration: consumerConfig,
            logger: .kafkaTest
        )

        let serviceGroupConfiguration = ServiceGroupConfiguration(services: [producer, consumer], logger: .kafkaTest)
        let serviceGroup = ServiceGroup(configuration: serviceGroupConfiguration)

        try await withThrowingTaskGroup(of: Void.self) { group in
            // Run Task
            group.addTask {
                try await serviceGroup.run()
            }

            // Producer Task
            group.addTask {
                try await Self.sendAndAcknowledgeMessages(
                    producer: producer,
                    events: events,
                    messages: testMessages
                )
            }

            // Consumer Task
            group.addTask {
                var consumedMessages = [KafkaConsumerMessage]()
                for try await messageResult in consumer.messages {
                    guard case let message = messageResult else {
                        continue
                    }
                    consumedMessages.append(message)
                    try await consumer.commit(message)

                    if consumedMessages.count >= testMessages.count {
                        break
                    }
                }

                XCTAssertEqual(testMessages.count, consumedMessages.count)

                for (index, consumedMessage) in consumedMessages.enumerated() {
                    XCTAssertEqual(testMessages[index].headers, consumedMessage.headers)
                }
            }

            // Wait for Producer Task and Consumer Task to complete
            try await group.next()
            try await group.next()
            // Shutdown the serviceGroup
            await serviceGroup.triggerGracefulShutdown()
        }
    }

    func testNoNewConsumerMessagesAfterGracefulShutdown() async throws {
        let testMessages = Self.createTestMessages(topic: self.uniqueTestTopic, count: 2)
        let (producer, events) = try KafkaProducer.makeProducerWithEvents(configuration: self.producerConfig, logger: .kafkaTest)

        let uniqueGroupID = UUID().uuidString

        var consumerConfig = KafkaConsumerConfiguration(
            consumptionStrategy: .group(
                id: uniqueGroupID,
                topics: [self.uniqueTestTopic]
            ),
            bootstrapBrokerAddresses: [self.bootstrapBrokerAddress]
        )
        consumerConfig.autoOffsetReset = .beginning // Read topic from beginning

        let consumer = try KafkaConsumer(
            configuration: consumerConfig,
            logger: .kafkaTest
        )

        let serviceGroupConfiguration = ServiceGroupConfiguration(services: [producer, consumer], logger: .kafkaTest)
        let serviceGroup = ServiceGroup(configuration: serviceGroupConfiguration)

        try await withThrowingTaskGroup(of: Void.self) { group in
            // Run Task
            group.addTask {
                try await serviceGroup.run()
            }

            // Producer Task
            group.addTask {
                try await Self.sendAndAcknowledgeMessages(
                    producer: producer,
                    events: events,
                    messages: testMessages
                )
            }

            // Wait for Producer Task to complete
            try await group.next()

            // Verify that we receive the first message
            var consumerIterator = consumer.messages.makeAsyncIterator()

            let consumedMessage = try await consumerIterator.next()
            XCTAssertEqual(testMessages.first!.topic, consumedMessage!.topic)
            XCTAssertEqual(ByteBuffer(string: testMessages.first!.key!), consumedMessage!.key)
            XCTAssertEqual(ByteBuffer(string: testMessages.first!.value), consumedMessage!.value)

            // Trigger a graceful shutdown
            await serviceGroup.triggerGracefulShutdown()

            // Wait to ensure the KafkaConsumer's shutdown handler has
            // been invoked.
            try await Task.sleep(for: .seconds(2))

            // We should not be able to read any new messages after the KafkaConsumer's
            // shutdown handler was invoked
            let stoppedConsumingMessage = try await consumerIterator.next()
            XCTAssertNil(stoppedConsumingMessage)
        }
    }

    func testCommittedOffsetsAreCorrect() async throws {
        let testMessages = Self.createTestMessages(topic: self.uniqueTestTopic, count: 10)
        let firstConsumerOffset = testMessages.count / 2
        let (producer, acks) = try KafkaProducer.makeProducerWithEvents(configuration: self.producerConfig, logger: .kafkaTest)

        // Important: both consumer must have the same group.id
        let uniqueGroupID = UUID().uuidString

        // MARK: First Consumer

        var consumer1Config = KafkaConsumerConfiguration(
            consumptionStrategy: .group(
                id: uniqueGroupID,
                topics: [self.uniqueTestTopic]
            ),
            bootstrapBrokerAddresses: [self.bootstrapBrokerAddress]
        )
        consumer1Config.autoOffsetReset = .beginning // Read topic from beginning
        consumer1Config.broker.addressFamily = .v4

        let consumer1 = try KafkaConsumer(
            configuration: consumer1Config,
            logger: .kafkaTest
        )

        let serviceGroupConfiguration1 = ServiceGroupConfiguration(services: [producer, consumer1], logger: .kafkaTest)
        let serviceGroup1 = ServiceGroup(configuration: serviceGroupConfiguration1)

        try await withThrowingTaskGroup(of: Void.self) { group in
            // Run Task
            group.addTask {
                try await serviceGroup1.run()
            }

            // Producer Task
            group.addTask {
                try await Self.sendAndAcknowledgeMessages(
                    producer: producer,
                    events: acks,
                    messages: testMessages
                )
            }

            // First Consumer Task
            group.addTask {
                var consumedMessages = [KafkaConsumerMessage]()
                for try await message in consumer1.messages {
                    consumedMessages.append(message)

                    // Only read first half of messages
                    if consumedMessages.count >= firstConsumerOffset {
                        break
                    }
                }

                XCTAssertEqual(firstConsumerOffset, consumedMessages.count)

                for (index, consumedMessage) in consumedMessages.enumerated() {
                    XCTAssertEqual(testMessages[index].topic, consumedMessage.topic)
                    XCTAssertEqual(ByteBuffer(string: testMessages[index].key!), consumedMessage.key)
                    XCTAssertEqual(ByteBuffer(string: testMessages[index].value), consumedMessage.value)
                }
            }

            // Wait for Producer Task and Consumer Task to complete
            try await group.next()
            try await group.next()
            // Wait for a couple of more run loop iterations.
            // We do this to process the remaining 5 messages.
            // These messages shall be discarded and their offsets should not be committed.
            try await Task.sleep(for: .seconds(2))
            // Shutdown the serviceGroup
            await serviceGroup1.triggerGracefulShutdown()
        }

        // MARK: Second Consumer

        // The first consumer has now read the first half of the messages in the test topic.
        // This means our second consumer should be able to read the second
        // half of messages without any problems.

        var consumer2Config = KafkaConsumerConfiguration(
            consumptionStrategy: .group(
                id: uniqueGroupID,
                topics: [self.uniqueTestTopic]
            ),
            bootstrapBrokerAddresses: [self.bootstrapBrokerAddress]
        )
        consumer2Config.autoOffsetReset = .largest
        consumer2Config.broker.addressFamily = .v4

        let consumer2 = try KafkaConsumer(
            configuration: consumer2Config,
            logger: .kafkaTest
        )

        let serviceGroupConfiguration2 = ServiceGroupConfiguration(services: [consumer2], logger: .kafkaTest)
        let serviceGroup2 = ServiceGroup(configuration: serviceGroupConfiguration2)

        try await withThrowingTaskGroup(of: Void.self) { group in
            // Run Task
            group.addTask {
                try await serviceGroup2.run()
            }

            // Second Consumer Task
            group.addTask {
                var consumedMessages = [KafkaConsumerMessage]()
                for try await message in consumer2.messages {
                    consumedMessages.append(message)

                    // Read second half of messages
                    if consumedMessages.count >= (testMessages.count - firstConsumerOffset) {
                        break
                    }
                }

                XCTAssertEqual(testMessages.count - firstConsumerOffset, consumedMessages.count)

                for (index, consumedMessage) in consumedMessages.enumerated() {
                    XCTAssertEqual(testMessages[firstConsumerOffset + index].topic, consumedMessage.topic)
                    XCTAssertEqual(ByteBuffer(string: testMessages[firstConsumerOffset + index].key!), consumedMessage.key)
                    XCTAssertEqual(ByteBuffer(string: testMessages[firstConsumerOffset + index].value), consumedMessage.value)
                }
            }

            // Wait for second Consumer Task to complete
            try await group.next()
            // Shutdown the serviceGroup
            await serviceGroup2.triggerGracefulShutdown()
        }
    }

    // MARK: - Helpers

    private static func createTestMessages(
        topic: String,
        headers: [KafkaHeader] = [],
        count: UInt
    ) -> [KafkaProducerMessage<String, String>] {
        return Array(0..<count).map {
            KafkaProducerMessage(
                topic: topic,
<<<<<<< HEAD
                key: "key \($0)",
=======
                headers: headers,
                key: "key",
>>>>>>> f1800c20
                value: "Hello, World! \($0) - \(Date().description)"
            )
        }
    }

    private static func sendAndAcknowledgeMessages(
        producer: KafkaProducer,
        events: KafkaProducerEvents,
        messages: [KafkaProducerMessage<String, String>]
    ) async throws {
        var messageIDs = Set<KafkaProducerMessageID>()

        for message in messages {
            messageIDs.insert(try producer.send(message))
        }

        var receivedDeliveryReports = Set<KafkaDeliveryReport>()

        for await event in events {
            switch event {
            case .deliveryReports(let deliveryReports):
                for deliveryReport in deliveryReports {
                    receivedDeliveryReports.insert(deliveryReport)
                }
            default:
                continue
//                break // Ignore any other events
            }
            
            print("Sent \(receivedDeliveryReports.count) out of \(messages.count)")

            if receivedDeliveryReports.count >= messages.count {
                break
            }
        }

        XCTAssertEqual(Set(receivedDeliveryReports.map(\.id)), messageIDs)

        let acknowledgedMessages: [KafkaAcknowledgedMessage] = receivedDeliveryReports.compactMap {
            guard case .acknowledged(let receivedMessage) = $0.status else {
                return nil
            }
            return receivedMessage
        }

        XCTAssertEqual(messages.count, acknowledgedMessages.count)
        for message in messages {
            XCTAssertTrue(acknowledgedMessages.contains(where: { $0.topic == message.topic }))
            XCTAssertTrue(acknowledgedMessages.contains(where: { $0.key == ByteBuffer(string: message.key!) }))
            XCTAssertTrue(acknowledgedMessages.contains(where: { $0.value == ByteBuffer(string: message.value) }))
        }
    }
/*
    func testProduceAndConsumeWithTransaction() async throws {
        let testMessages = Self.createTestMessages(topic: uniqueTestTopic, count: 10)

        let (producer, events) = try KafkaProducer.makeProducerWithEvents(configuration: self.producerConfig, logger: .kafkaTest)

        let transactionConfigProducer = KafkaTransactionalProducerConfiguration(
            transactionalId: "1234",
            bootstrapBrokerAddresses: [self.bootstrapBrokerAddress])

        let transactionalProducer = try await KafkaTransactionalProducer(config: transactionConfigProducer, logger: .kafkaTest)

        let makeConsumerConfig = { (topic: String) -> KafkaConsumerConfiguration in
            var consumerConfig = KafkaConsumerConfiguration(
                consumptionStrategy: .group(id: "subscription-test-group-id", topics: [topic]),
                bootstrapBrokerAddresses: [self.bootstrapBrokerAddress]
            )
            consumerConfig.autoOffsetReset = .beginning // Always read topics from beginning
            consumerConfig.broker.addressFamily = .v4
            consumerConfig.isAutoCommitEnabled = false
            return consumerConfig
        }

        let consumer = try KafkaConsumer(
            configuration: makeConsumerConfig(uniqueTestTopic),
            logger: .kafkaTest
        )

        let consumerAfterTransaction = try KafkaConsumer(
            configuration: makeConsumerConfig(uniqueTestTopic2),
            logger: .kafkaTest
        )

        let serviceGroup = ServiceGroup(
            services: [
                producer,
                consumer,
                transactionalProducer,
                consumerAfterTransaction,
            ],
            configuration: ServiceGroupConfiguration(gracefulShutdownSignals: []),
            logger: .kafkaTest
        )

        try await withThrowingTaskGroup(of: Void.self) { group in
            // Run Task
            group.addTask {
                try await serviceGroup.run()
            }

            // Producer Task
            group.addTask {
                try await Self.sendAndAcknowledgeMessages(
                    producer: producer,
                    events: events,
                    messages: testMessages
                )
            }

            // Consumer Task
            group.addTask {
                var count = 0
                for try await messageResult in consumer.messages {
                    guard case let message = messageResult else {
                        continue
                    }
                    count += 1
                    try await transactionalProducer.withTransaction { transaction in
                        let newMessage = KafkaProducerMessage(
                            topic: self.uniqueTestTopic2,
                            value: message.value.description + "_updated"
                        )
                        try transaction.send(newMessage)
                        let partitionlist = RDKafkaTopicPartitionList()
                        partitionlist.setOffset(topic: self.uniqueTestTopic, partition: message.partition, offset: message.offset)
                        try await transaction.send(offsets: partitionlist, forConsumer: consumer)
                    }

                    if count >= testMessages.count {
                        break
                    }
                }
                print("Changed all messages \(count)")
            }

            group.addTask {
                var count = 0
                for try await messageAfterTransaction in consumerAfterTransaction.messages {
                    let value = messageAfterTransaction.value.getString(at: 0, length: messageAfterTransaction.value.readableBytes)
                    XCTAssert(value?.contains("_updated") ?? false)
                    count += 1
                    if count >= testMessages.count || Task.isCancelled {
                        break
                    }
                }
                XCTAssertEqual(count, testMessages.count)
            }

            // Wait for Producer Task and Consumer Task to complete
            try await group.next()
            try await group.next()
            try await group.next()

            // Shutdown the serviceGroup
            await serviceGroup.triggerGracefulShutdown()
        }
    }
    
    
    */
   #if false 
    func testOrdo() async throws {
//        let testMessages = Self.createTestMessages(topic: self.uniqueTestTopic, count: 10)
//        let firstConsumerOffset = testMessages.count / 2
//        let (producer, acks) = try KafkaProducer.makeProducerWithEvents(configuration: self.producerConfig, logger: .kafkaTest)
//
//        // Important: both consumer must have the same group.id
        let uniqueGroupID = UUID().uuidString

        // MARK: First Consumer
        var logger_ = Logger(label: "ordo")
        logger_.logLevel = .debug
        let logger = logger_
        
        logger.info("unique group id \(uniqueGroupID)")

//        let groupID = uniqueGroupID
        let groupID = "test_group_id_1"
        
        var consumer1Config = KafkaConsumerConfiguration(
            consumptionStrategy: .group(
                id: groupID,
                topics: ["transactions-pending-dc-1"] //["transactions-snapshots-dc-1"]
            ),
            bootstrapBrokerAddresses: [self.bootstrapBrokerAddress]
        )
        consumer1Config.isAutoCommitEnabled = false
        consumer1Config.autoOffsetReset = .beginning // Read topic from beginning
        consumer1Config.broker.addressFamily = .v4
//        consumer1Config.debugOptions = [.all]
        consumer1Config.groupInstanceId = groupID + "_instance" //"transactions-pending-dc-1-test-instance-id"
        consumer1Config.statisticsInterval = .value(.milliseconds(250))
        

        let (consumer1, events) = try KafkaConsumer.makeConsumerWithEvents(
            configuration: consumer1Config,
            logger: logger
        )

        let serviceGroup1 = ServiceGroup(
            services: [consumer1],
            configuration: ServiceGroupConfiguration(gracefulShutdownSignals: []),
            logger: logger
        )

        try await withThrowingTaskGroup(of: Void.self) { group in
            // Run Task
            group.addTask {
                try await serviceGroup1.run()
            }

            // First Consumer Task
            group.addTask {
//                try consumer1.subscribeTopics(topics: ["transactions-pending-dc-1"])
                var count = 0
                var totalCount = 0
                var start = Date.now
                var partitions = [Bool]()
                for try await message in consumer1.messages {
                    if message.eof {
                        logger.info("Reached EOF for partition \(message.partition) and topic \(message.topic)! Read \(totalCount)")

                        while partitions.count <= message.partition.rawValue {
                            partitions.append(false)
                        }
                        partitions[message.partition.rawValue] = true
                        let res = partitions.first { $0 == false }
                        if partitions.count == 6 && res == nil {
                            break
                        }

                        continue
                    }
//                    logger.info("Got msg: \(message)")
                    try await consumer1.commitSync(message)
                    count += 1
                    totalCount += 1
                    let now = Date.now
                    if count > 100 && now > start {
                        let diff = -start.timeIntervalSinceNow
                        let rate = Double(count) / diff
                        logger.info("Rate is \(rate) for last \(diff)")
                        count = 0
                        start = now
                        try await consumer1.commitSync(message)
                    }
                }
                logger.info("Finally read \(totalCount)")
            }
            
            group.addTask {
                for try await event in events {
                    switch event {
                    case .statistics(let stat):
//                        logger.info("stats: \(stat)")
                        if let lag = stat.lag, lag == 0 {
                            logger.info("In sync with lag = 0 with stat \(stat)")
                            
//                            await serviceGroup1.triggerGracefulShutdown()
                            return
                        }
                        
                    default:
                        break
                    }
                }
            }
            
            try await group.next()
            
            await serviceGroup1.triggerGracefulShutdown()

        }
    }
#endif
}

//fileprivate let staticLogger = Logger(label: "")

extension KafkaStatistics {
    public var lag: Int? {
        guard let json = try? self.json, // = try? str?.json,
              let topics = json.topics
        else {
            return nil
        }
        
        var maxLag: Int?
        for (_, topic) in topics {
            guard let partitions = topic.partitions else {
                return nil
            }
            for (name, partition) in partitions {
                if name == "-1" {
                    continue
                }
//                guard let eofOffset = partition.eofOffset, eofOffset >= 0 else {
//
//                    return nil
//                }
                var lag: Int?
                // There is no commits to the partition
                if let lsOffset = partition.lsOffset, lsOffset == 0 {
                    lag = 0
                    // sometimes there is no stored offset, and we should check that we read everything before our start
//                } else if let committedOffset = partition.committedOffset,
//                          let eofOffset = partition.eofOffset,
//                          committedOffset >= 0,
//                          eofOffset >= 0,
//                          eofOffset - committedOffset == 1 { // commited one before eof
//                    lag = 0
                } else if let consumerLag = partition.consumerLagStored,
                          consumerLag >= 0 {
                    lag = consumerLag
                }
                guard let lag else {
                    return nil
                }
                maxLag = max(maxLag ?? Int.min, lag)
            }
        }
        return maxLag
    }
}<|MERGE_RESOLUTION|>--- conflicted
+++ resolved
@@ -181,16 +181,8 @@
         let continuation = cont
 
 
-<<<<<<< HEAD
-        let serviceGroup = ServiceGroup(
-            services: [producer, /*consumer, */cons],
-            configuration: ServiceGroupConfiguration(gracefulShutdownSignals: []),
-            logger: .kafkaTest
-        )
-=======
         let serviceGroupConfiguration = ServiceGroupConfiguration(services: [producer, consumer], logger: .kafkaTest)
         let serviceGroup = ServiceGroup(configuration: serviceGroupConfiguration)
->>>>>>> f1800c20
 
         try await withThrowingTaskGroup(of: Void.self) { group in
             // Run Task
@@ -239,18 +231,11 @@
 //            }
 //
             group.addTask {
-<<<<<<< HEAD
-                logger2.info("Task for cons started")
-                var aa = 0
-                for try await messageResult in cons.messages {
-                    if aa >= testMessages.count {
-=======
                 var consumedMessages = [KafkaConsumerMessage]()
                 for try await message in consumer.messages {
                     consumedMessages.append(message)
 
                     if consumedMessages.count >= testMessages.count {
->>>>>>> f1800c20
                         break
                     }
                     continuation?.yield(messageResult)
@@ -676,12 +661,8 @@
         return Array(0..<count).map {
             KafkaProducerMessage(
                 topic: topic,
-<<<<<<< HEAD
-                key: "key \($0)",
-=======
                 headers: headers,
                 key: "key",
->>>>>>> f1800c20
                 value: "Hello, World! \($0) - \(Date().description)"
             )
         }
