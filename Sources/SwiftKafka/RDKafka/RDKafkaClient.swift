--- conflicted
+++ resolved
@@ -437,7 +437,6 @@
     func withKafkaHandlePointer<T>(_ body: (OpaquePointer) throws -> T) rethrows -> T {
         return try body(self.kafkaHandle)
     }
-<<<<<<< HEAD
     
     /// Scoped accessor that enables safe access to the pointer of the client's Kafka handle with async closure.
     /// - Warning: Do not escape the pointer from the closure for later use.
@@ -605,6 +604,4 @@
     
     public static var kafkaUntilEndOfTransactionTimeout: Duration = .milliseconds(-1)
     public static var kafkaNoWaitTransaction: Duration = .zero
-=======
->>>>>>> f8cb0a0a
 }