//===----------------------------------------------------------------------===//
//
// This source file is part of the swift-kafka-client open source project
//
// Copyright (c) 2022 Apple Inc. and the swift-kafka-client project authors
// Licensed under Apache License v2.0
//
// See LICENSE.txt for license information
// See CONTRIBUTORS.txt for the list of swift-kafka-client project authors
//
// SPDX-License-Identifier: Apache-2.0
//
//===----------------------------------------------------------------------===//

import Crdkafka
import Dispatch
import class Foundation.JSONDecoder
import Logging

/// Base class for ``KafkaProducer`` and ``KafkaConsumer``,
/// which is used to handle the connection to the Kafka ecosystem.
final class RDKafkaClient: Sendable {
    // Default size for Strings returned from C API
    static let stringSize = 1024

    /// Determines if client is a producer or a consumer.
    enum ClientType {
        case producer
        case consumer
    }

    /// Handle for the C library's Kafka instance.
    private let kafkaHandle: OpaquePointer
    /// A logger.
    private let logger: Logger

    /// `librdkafka`'s `rd_kafka_queue_t` that events are received on.
    private let queue: OpaquePointer

    // Use factory method to initialize
    private init(
        type: ClientType,
        kafkaHandle: OpaquePointer,
        logger: Logger
    ) {
        self.kafkaHandle = kafkaHandle
        self.logger = logger
        self.queue = rd_kafka_queue_get_main(self.kafkaHandle)

        rd_kafka_set_log_queue(self.kafkaHandle, self.queue)
    }

    deinit {
        // Loose reference to librdkafka's event queue
        rd_kafka_queue_destroy(self.queue)
        rd_kafka_destroy(kafkaHandle)
    }

    /// Factory method creating a new instance of a ``RDKafkaClient``.
    static func makeClient(
        type: ClientType,
        configDictionary: [String: String],
        events: [RDKafkaEvent],
        logger: Logger
    ) throws -> RDKafkaClient {
        let rdConfig = try RDKafkaConfig.createFrom(configDictionary: configDictionary)
        // Manually override some of the configuration options
        // Handle logs in event queue
        try RDKafkaConfig.set(configPointer: rdConfig, key: "log.queue", value: "true")
        // KafkaConsumer is manually storing read offsets
        if type == .consumer {
            try RDKafkaConfig.set(configPointer: rdConfig, key: "enable.auto.offset.store", value: "false")
        }
        RDKafkaConfig.setEvents(configPointer: rdConfig, events: events)

        let errorChars = UnsafeMutablePointer<CChar>.allocate(capacity: RDKafkaClient.stringSize)
        defer { errorChars.deallocate() }

        let clientType = type == .producer ? RD_KAFKA_PRODUCER : RD_KAFKA_CONSUMER
        guard let handle = rd_kafka_new(
            clientType,
            rdConfig,
            errorChars,
            RDKafkaClient.stringSize
        ) else {
            // rd_kafka_new only frees the rd_kafka_conf_t upon success
            rd_kafka_conf_destroy(rdConfig)

            let errorString = String(cString: errorChars)
            throw KafkaError.client(reason: errorString)
        }

        return RDKafkaClient(type: type, kafkaHandle: handle, logger: logger)
    }

    /// Produce a message to the Kafka cluster.
    ///
    /// - Parameter message: The ``KafkaProducerMessage`` that is sent to the KafkaCluster.
    /// - Parameter newMessageID: ID that was assigned to the `message`.
    /// - Parameter topicConfiguration: The ``KafkaTopicConfiguration`` used for newly created topics.
    /// - Parameter topicHandles: Topic handles that this client uses to produce new messages
    func produce<Key, Value>(
        message: KafkaProducerMessage<Key, Value>,
        newMessageID: UInt,
        topicConfiguration: KafkaTopicConfiguration,
        topicHandles: RDKafkaTopicHandles
    ) throws {
        precondition(
            0...Int(Int32.max) ~= message.partition.rawValue || message.partition == .unassigned,
            "Partition ID outside of valid range \(0...Int32.max)"
        )

        // Pass message over to librdkafka where it will be queued and sent to the Kafka Cluster.
        // Returns 0 on success, error code otherwise.
        let error = try topicHandles.withTopicHandlePointer(
            topic: message.topic,
            topicConfiguration: topicConfiguration
        ) { topicHandle in
            return try Self.withMessageKeyAndValueBuffer(for: message) { keyBuffer, valueBuffer in
                if message.headers.isEmpty {
                    // No message headers set, normal produce method can be used.
                    rd_kafka_produce(
                        topicHandle,
                        Int32(message.partition.rawValue),
                        RD_KAFKA_MSG_F_COPY,
                        UnsafeMutableRawPointer(mutating: valueBuffer.baseAddress),
                        valueBuffer.count,
                        keyBuffer?.baseAddress,
                        keyBuffer?.count ?? 0,
                        UnsafeMutableRawPointer(bitPattern: newMessageID)
                    )
                    return rd_kafka_last_error()
                } else {
                    let errorPointer = try Self.withKafkaCHeaders(for: message.headers) { cHeaders in
                        // Setting message headers only works with `rd_kafka_produceva` (variadic arguments).
                        try self._produceVariadic(
                            topicHandle: topicHandle,
                            partition: Int32(message.partition.rawValue),
                            messageFlags: RD_KAFKA_MSG_F_COPY,
                            key: keyBuffer,
                            value: valueBuffer,
                            opaque: UnsafeMutableRawPointer(bitPattern: newMessageID),
                            cHeaders: cHeaders
                        )
                    }
                    return rd_kafka_error_code(errorPointer)
                }
            }
        }

        if error != RD_KAFKA_RESP_ERR_NO_ERROR {
            throw KafkaError.rdKafkaError(wrapping: rd_kafka_last_error())
        }
    }

    /// Wrapper for `rd_kafka_produceva`.
    /// (Message production with variadic options, required for sending message headers).
    ///
    /// This function should only be called from within a scoped pointer accessor
    /// to ensure the referenced memory is valid for the function's lifetime.
    ///
    /// - Returns: `nil` on success. An opaque pointer `*rd_kafka_resp_err_t` on error.
    private func _produceVariadic(
        topicHandle: OpaquePointer,
        partition: Int32,
        messageFlags: Int32,
        key: UnsafeRawBufferPointer?,
        value: UnsafeRawBufferPointer,
        opaque: UnsafeMutableRawPointer?,
        cHeaders: [(key: UnsafePointer<CChar>, value: UnsafeRawBufferPointer?)]
    ) throws -> OpaquePointer? {
        let sizeWithoutHeaders = (key != nil) ? 6 : 5
        let size = sizeWithoutHeaders + cHeaders.count
        var arguments = Array(repeating: rd_kafka_vu_t(), count: size)
        var index = 0

        arguments[index].vtype = RD_KAFKA_VTYPE_RKT
        arguments[index].u.rkt = topicHandle
        index += 1

        arguments[index].vtype = RD_KAFKA_VTYPE_PARTITION
        arguments[index].u.i32 = partition
        index += 1

        arguments[index].vtype = RD_KAFKA_VTYPE_MSGFLAGS
        arguments[index].u.i = messageFlags
        index += 1

        if let key {
            arguments[index].vtype = RD_KAFKA_VTYPE_KEY
            arguments[index].u.mem.ptr = UnsafeMutableRawPointer(mutating: key.baseAddress)
            arguments[index].u.mem.size = key.count
            index += 1
        }

        arguments[index].vtype = RD_KAFKA_VTYPE_VALUE
        arguments[index].u.mem.ptr = UnsafeMutableRawPointer(mutating: value.baseAddress)
        arguments[index].u.mem.size = value.count
        index += 1

        arguments[index].vtype = RD_KAFKA_VTYPE_OPAQUE
        arguments[index].u.ptr = opaque
        index += 1

        for cHeader in cHeaders {
            arguments[index].vtype = RD_KAFKA_VTYPE_HEADER

            arguments[index].u.header.name = cHeader.key
            arguments[index].u.header.val = cHeader.value?.baseAddress
            arguments[index].u.header.size = cHeader.value?.count ?? 0

            index += 1
        }

        assert(arguments.count == size)

        return rd_kafka_produceva(
            self.kafkaHandle,
            arguments,
            arguments.count
        )
    }

    /// Scoped accessor that enables safe access to a ``KafkaProducerMessage``'s key and value raw buffers.
    /// - Warning: Do not escape the pointer from the closure for later use.
    /// - Parameter body: The closure will use the pointer.
    @discardableResult
    private static func withMessageKeyAndValueBuffer<T, Key, Value>(
        for message: KafkaProducerMessage<Key, Value>,
        _ body: (UnsafeRawBufferPointer?, UnsafeRawBufferPointer) throws -> T // (keyBuffer, valueBuffer)
    ) rethrows -> T {
        return try message.value.withUnsafeBytes { valueBuffer in
            if let key = message.key {
                return try key.withUnsafeBytes { keyBuffer in
                    return try body(keyBuffer, valueBuffer)
                }
            } else {
                return try body(nil, valueBuffer)
            }
        }
    }

    /// Scoped accessor that enables safe access the underlying memory of an array of ``KafkaHeader``s.
    /// - Warning: Do not escape the pointer from the closure for later use.
    /// - Parameter body: The closure will use the pointer.
    @discardableResult
    private static func withKafkaCHeaders<T>(
        for headers: [KafkaHeader],
        _ body: ([(key: UnsafePointer<CChar>, value: UnsafeRawBufferPointer?)]) throws -> T
    ) rethrows -> T {
        var headersMemory: [(key: UnsafePointer<CChar>, value: UnsafeRawBufferPointer?)] = []
        var headers: [KafkaHeader] = headers.reversed()
        return try self._withKafkaCHeadersRecursive(kafkaHeaders: &headers, cHeaders: &headersMemory, body)
    }

    /// Recursive helper function that enables safe access the underlying memory of an array of ``KafkaHeader``s.
    /// Reads through all `kafkaHeaders` and stores their corresponding pointers in `cHeaders`.
    private static func _withKafkaCHeadersRecursive<T>(
        kafkaHeaders: inout [KafkaHeader],
        cHeaders: inout [(key: UnsafePointer<CChar>, value: UnsafeRawBufferPointer?)],
        _ body: ([(key: UnsafePointer<CChar>, value: UnsafeRawBufferPointer?)]) throws -> T
    ) rethrows -> T {
        guard let kafkaHeader = kafkaHeaders.popLast() else {
            // Base case: we have read all kafkaHeaders and now invoke the accessor closure
            // that can safely access the pointers in cHeaders
            return try body(cHeaders)
        }

        // Access underlying memory of key and value with scoped accessor and to a
        // recursive call to _withKafkaCHeadersRecursive in the scoped accessor.
        // This allows us to build a chain of scoped accessors so that the body closure
        // can ultimately access all kafkaHeader underlying key/value bytes safely.
        return try kafkaHeader.key.withCString { keyCString in
            if let headerValue = kafkaHeader.value {
                return try headerValue.withUnsafeReadableBytes { valueBuffer in
                    let cHeader: (UnsafePointer<CChar>, UnsafeRawBufferPointer?) = (keyCString, valueBuffer)
                    cHeaders.append(cHeader)
                    return try self._withKafkaCHeadersRecursive(
                        kafkaHeaders: &kafkaHeaders,
                        cHeaders: &cHeaders,
                        body
                    )
                }
            } else {
                let cHeader: (UnsafePointer<CChar>, UnsafeRawBufferPointer?) = (keyCString, nil)
                cHeaders.append(cHeader)
                return try self._withKafkaCHeadersRecursive(
                    kafkaHeaders: &kafkaHeaders,
                    cHeaders: &cHeaders,
                    body
                )
            }
        }
    }

    /// Swift wrapper for events from `librdkafka`'s event queue.
    enum KafkaEvent {
        case deliveryReport(results: [KafkaDeliveryReport])
<<<<<<< HEAD
        case consumerMessages(result: Result<KafkaConsumerMessage, Error>)
        case statistics(RDKafkaStatistics)
=======
>>>>>>> f1800c20
    }

    /// Poll the event `rd_kafka_queue_t` for new events.
    ///
    /// - Parameter maxEvents:Maximum number of events to serve in one invocation.
    func eventPoll(maxEvents: Int = 100) -> [KafkaEvent] {
        var events = [KafkaEvent]()
        events.reserveCapacity(maxEvents)

        for _ in 0..<maxEvents {
            let event = rd_kafka_queue_poll(self.queue, 0)
            defer { rd_kafka_event_destroy(event) }

            let rdEventType = rd_kafka_event_type(event)
            guard let eventType = RDKafkaEvent(rawValue: rdEventType) else {
                fatalError("Unsupported event type: \(rdEventType)")
            }

            switch eventType {
            case .deliveryReport:
                let forwardEvent = self.handleDeliveryReportEvent(event)
                events.append(forwardEvent)
            case .log:
                self.handleLogEvent(event)
            case .offsetCommit:
                self.handleOffsetCommitEvent(event)
            case .statistics:
                if let forwardEvent = self.handleStatistics(event) {
                    events.append(forwardEvent)
                }
            case .none:
                // Finished reading events, return early
                return events
            default:
                break // Ignored Event
            }
        }

        return events
    }

    /// Handle event of type `RDKafkaEvent.deliveryReport`.
    ///
    /// - Parameter event: Pointer to underlying `rd_kafka_event_t`.
    /// - Returns: `KafkaEvent` to be returned as part of ``RDKafkaClient.eventPoll()`.
    private func handleDeliveryReportEvent(_ event: OpaquePointer?) -> KafkaEvent {
        let deliveryReportCount = rd_kafka_event_message_count(event)
        var deliveryReportResults = [KafkaDeliveryReport]()
        deliveryReportResults.reserveCapacity(deliveryReportCount)

        while let messagePointer = rd_kafka_event_message_next(event) {
            guard let messageStatus = KafkaDeliveryReport(messagePointer: messagePointer) else {
                continue
            }
            deliveryReportResults.append(messageStatus)
        }

        // The returned message(s) MUST NOT be freed with rd_kafka_message_destroy().
        return .deliveryReport(results: deliveryReportResults)
    }

<<<<<<< HEAD
    /// Handle event of type `RDKafkaEvent.fetch`.
    ///
    /// - Parameter event: Pointer to underlying `rd_kafka_event_t`.
    /// - Returns: `KafkaEvent` to be returned as part of ``KafkaClient.eventPoll()`.
    private func handleFetchEvent(_ event: OpaquePointer?) -> KafkaEvent? {
        do {
            // RD_KAFKA_EVENT_FETCH only returns a single message:
            // https://docs.confluent.io/platform/current/clients/librdkafka/html/rdkafka_8h.html#a3a855eb7bdf17f5797d4911362a5fc7c
            if let messagePointer = rd_kafka_event_message_next(event) {
                let message = try KafkaConsumerMessage(messagePointer: messagePointer)
                return .consumerMessages(result: .success(message))
            } else {
                return nil
            }
        } catch {
            return .consumerMessages(result: .failure(error))
        }
        // The returned message(s) MUST NOT be freed with rd_kafka_message_destroy().
    }

    /// Handle event of type `RDKafkaEvent.statistics`.
    ///
    /// - Parameter event: Pointer to underlying `rd_kafka_event_t`.
    private func handleStatistics(_ event: OpaquePointer?) -> KafkaEvent? {
        let jsonStr = String(cString: rd_kafka_event_stats(event))
        do {
            if let jsonData = jsonStr.data(using: .utf8) {
                let json = try JSONDecoder().decode(RDKafkaStatistics.self, from: jsonData)
                return .statistics(json)
            }
        } catch {
            assertionFailure("Error occurred when decoding JSON statistics: \(error) when decoding \(jsonStr)")
        }
        return nil
    }

=======
>>>>>>> f1800c20
    /// Handle event of type `RDKafkaEvent.log`.
    ///
    /// - Parameter event: Pointer to underlying `rd_kafka_event_t`.
    private func handleLogEvent(_ event: OpaquePointer?) {
        var faculty: UnsafePointer<CChar>?
        var buffer: UnsafePointer<CChar>?
        var level: Int32 = 0
        if rd_kafka_event_log(event, &faculty, &buffer, &level) == 0 {
            if let faculty, let buffer {
                // Mapping according to https://en.wikipedia.org/wiki/Syslog
                switch level {
                case 0...2: /* Emergency, Alert, Critical */
                    self.logger.critical(
                        Logger.Message(stringLiteral: String(cString: buffer)), source: String(cString: faculty)
                    )
                case 3: /* Error */
                    self.logger.error(
                        Logger.Message(stringLiteral: String(cString: buffer)), source: String(cString: faculty)
                    )
                case 4: /* Warning */
                    self.logger.warning(
                        Logger.Message(stringLiteral: String(cString: buffer)), source: String(cString: faculty)
                    )
                case 5: /* Notice */
                    self.logger.notice(
                        Logger.Message(stringLiteral: String(cString: buffer)), source: String(cString: faculty)
                    )
                case 6: /* Informational */
                    self.logger.info(
                        Logger.Message(stringLiteral: String(cString: buffer)), source: String(cString: faculty)
                    )
                default: /* Debug */
                    self.logger.debug(
                        Logger.Message(stringLiteral: String(cString: buffer)), source: String(cString: faculty)
                    )
                }
            }
        }
    }

    /// Handle event of type `RDKafkaEvent.offsetCommit`.
    ///
    /// - Parameter event: Pointer to underlying `rd_kafka_event_t`.
    private func handleOffsetCommitEvent(_ event: OpaquePointer?) {
        guard let opaquePointer = rd_kafka_event_opaque(event) else {
            fatalError("Could not resolve reference to catpured Swift callback instance")
        }
        let opaque = Unmanaged<CapturedCommitCallback>.fromOpaque(opaquePointer).takeUnretainedValue()
        let actualCallback = opaque.closure

        let error = rd_kafka_event_error(event)
        guard error == RD_KAFKA_RESP_ERR_NO_ERROR else {
            let kafkaError = KafkaError.rdKafkaError(wrapping: error)
            actualCallback(.failure(kafkaError))
            return
        }
        actualCallback(.success(()))
    }

    /// Request a new message from the Kafka cluster.
    ///
    /// - Important: This method should only be invoked from ``KafkaConsumer``.
    ///
    /// - Returns: A ``KafkaConsumerMessage`` or `nil` if there are no new messages.
    /// - Throws: A ``KafkaError`` if the received message is an error message or malformed.
    func consumerPoll() throws -> KafkaConsumerMessage? {
        guard let messagePointer = rd_kafka_consumer_poll(self.kafkaHandle, 0) else {
            // No error, there might be no more messages
            return nil
        }

        defer {
            // Destroy message otherwise poll() will block forever
            rd_kafka_message_destroy(messagePointer)
        }

        // Reached the end of the topic+partition queue on the broker
        if messagePointer.pointee.err == RD_KAFKA_RESP_ERR__PARTITION_EOF {
            return nil
        }

        let message = try KafkaConsumerMessage(messagePointer: messagePointer)
        return message
    }

    /// Subscribe to topic set using balanced consumer groups.
    /// - Parameter topicPartitionList: Pointer to a list of topics + partition pairs.
    func subscribe(topicPartitionList: RDKafkaTopicPartitionList) throws {
        try topicPartitionList.withListPointer { pointer in
            let result = rd_kafka_subscribe(self.kafkaHandle, pointer)
            if result != RD_KAFKA_RESP_ERR_NO_ERROR {
                throw KafkaError.rdKafkaError(wrapping: result)
            }
        }
    }

    /// Atomic assignment of partitions to consume.
    /// - Parameter topicPartitionList: Pointer to a list of topics + partition pairs.
    func assign(topicPartitionList: RDKafkaTopicPartitionList) throws {
        try topicPartitionList.withListPointer { pointer in
            let result = rd_kafka_assign(self.kafkaHandle, pointer)
            if result != RD_KAFKA_RESP_ERR_NO_ERROR {
                throw KafkaError.rdKafkaError(wrapping: result)
            }
        }
    }

    /// Wraps a Swift closure inside of a class to be able to pass it to `librdkafka` as an `OpaquePointer`.
    /// This is specifically used to pass a Swift closure as a commit callback for the ``KafkaConsumer``.
    final class CapturedCommitCallback {
        typealias Closure = (Result<Void, KafkaError>) -> Void
        let closure: Closure

        init(_ closure: @escaping Closure) {
            self.closure = closure
        }
    }

    /// Store `message`'s offset for next auto-commit.
    ///
    /// - Important: `enable.auto.offset.store` must be set to `false` when using this API.
    func storeMessageOffset(_ message: KafkaConsumerMessage) throws {
        // The offset committed is always the offset of the next requested message.
        // Thus, we increase the offset of the current message by one before committing it.
        // See: https://github.com/edenhill/librdkafka/issues/2745#issuecomment-598067945
        let changesList = RDKafkaTopicPartitionList()
        changesList.setOffset(
            topic: message.topic,
            partition: message.partition,
            offset: Int64(message.offset.rawValue + 1)
        )

        let error = changesList.withListPointer { listPointer in
            rd_kafka_offsets_store(
                self.kafkaHandle,
                listPointer
            )
        }

        if error != RD_KAFKA_RESP_ERR_NO_ERROR {
            // Ignore RD_KAFKA_RESP_ERR__STATE error.
            // RD_KAFKA_RESP_ERR__STATE indicates an attempt to commit to an unassigned partition,
            // which can occur during rebalancing or when the consumer is shutting down.
            // See "Upgrade considerations" for more details: https://github.com/confluentinc/librdkafka/releases/tag/v1.9.0
            // Since Kafka Consumers are designed for at-least-once processing, failing to commit here is acceptable.
            if error == RD_KAFKA_RESP_ERR__STATE {
                return
            }
            throw KafkaError.rdKafkaError(wrapping: error)
        }
    }

    /// Non-blocking "fire-and-forget" commit of a `message`'s offset to Kafka.
    /// Schedules a commit and returns immediately.
    /// Any errors encountered after scheduling the commit will be discarded.
    ///
    /// - Parameter message: Last received message that shall be marked as read.
    /// - Throws: A ``KafkaError`` if scheduling the commit failed.
    func scheduleCommit(_ message: KafkaConsumerMessage) throws {
        // The offset committed is always the offset of the next requested message.
        // Thus, we increase the offset of the current message by one before committing it.
        // See: https://github.com/edenhill/librdkafka/issues/2745#issuecomment-598067945
        let changesList = RDKafkaTopicPartitionList()
        changesList.setOffset(
            topic: message.topic,
            partition: message.partition,
            offset: Int64(message.offset.rawValue + 1)
        )

        let error = changesList.withListPointer { listPointer in
            return rd_kafka_commit(
                self.kafkaHandle,
                listPointer,
                1 // async = true
            )
        }

        if error != RD_KAFKA_RESP_ERR_NO_ERROR {
            throw KafkaError.rdKafkaError(wrapping: error)
        }
    }

    /// Non-blocking **awaitable** commit of a `message`'s offset to Kafka.
    ///
    /// - Parameter message: Last received message that shall be marked as read.
    /// - Throws: A ``KafkaError`` if the commit failed.
    func commit(_ message: KafkaConsumerMessage) async throws {
        // Declare captured closure outside of withCheckedContinuation.
        // We do that because do an unretained pass of the captured closure to
        // librdkafka which means we have to keep a reference to the closure
        // ourselves to make sure it does not get deallocated before
        // commit returns.
        var capturedClosure: CapturedCommitCallback!
        try await withCheckedThrowingContinuation { continuation in
            capturedClosure = CapturedCommitCallback { result in
                continuation.resume(with: result)
            }

            // The offset committed is always the offset of the next requested message.
            // Thus, we increase the offset of the current message by one before committing it.
            // See: https://github.com/edenhill/librdkafka/issues/2745#issuecomment-598067945
            let changesList = RDKafkaTopicPartitionList()
            changesList.setOffset(
                topic: message.topic,
                partition: message.partition,
                offset: Int64(message.offset.rawValue + 1)
            )

            // Unretained pass because the reference that librdkafka holds to capturedClosure
            // should not be counted in ARC as this can lead to memory leaks.
            let opaquePointer: UnsafeMutableRawPointer? = Unmanaged.passUnretained(capturedClosure).toOpaque()

            changesList.withListPointer { listPointer in
                rd_kafka_commit_queue(
                    self.kafkaHandle,
                    listPointer,
                    self.queue,
                    nil,
                    opaquePointer
                )
            }
        }
    }

    /// Flush any outstanding produce requests.
    ///
    /// - Parameters:
    ///     - timeoutMilliseconds: Maximum time to wait for outstanding messages to be flushed.
    func flush(timeoutMilliseconds: Int32) async throws {
        // rd_kafka_flush is blocking and there is no convenient way to make it non-blocking.
        // We therefore execute rd_kafka_flush on a DispatchQueue to ensure it gets executed
        // on a separate thread that is not part of Swift Concurrency's cooperative thread pool.
        let queue = DispatchQueue(label: "com.swift-server.swift-kafka.flush")
        try await withCheckedThrowingContinuation { (continuation: CheckedContinuation<Void, Error>) in
            queue.async {
                let error = rd_kafka_flush(self.kafkaHandle, timeoutMilliseconds)
                if error != RD_KAFKA_RESP_ERR_NO_ERROR {
                    continuation.resume(throwing: KafkaError.rdKafkaError(wrapping: error))
                } else {
                    continuation.resume()
                }
            }
        }
    }

    /// Close the consumer asynchronously. This means revoking its assignemnt, committing offsets to broker and
    /// leaving the consumer group (if applicable).
    ///
    /// Make sure to run poll loop until ``RDKafkaClient/consumerIsClosed`` returns `true`.
    func consumerClose() throws {
        let result = rd_kafka_consumer_close_queue(self.kafkaHandle, self.queue)
        let kafkaError = rd_kafka_error_code(result)
        if kafkaError != RD_KAFKA_RESP_ERR_NO_ERROR {
            throw KafkaError.rdKafkaError(wrapping: kafkaError)
        }
    }

    /// Returns `true` if the underlying `librdkafka` consumer is closed.
    var isConsumerClosed: Bool {
        rd_kafka_consumer_closed(self.kafkaHandle) == 1
    }

    /// Scoped accessor that enables safe access to the pointer of the client's Kafka handle.
    /// - Warning: Do not escape the pointer from the closure for later use.
    /// - Parameter body: The closure will use the Kafka handle pointer.
    @discardableResult
    func withKafkaHandlePointer<T>(_ body: (OpaquePointer) throws -> T) rethrows -> T {
        return try body(self.kafkaHandle)
    }
}<|MERGE_RESOLUTION|>--- conflicted
+++ resolved
@@ -296,11 +296,7 @@
     /// Swift wrapper for events from `librdkafka`'s event queue.
     enum KafkaEvent {
         case deliveryReport(results: [KafkaDeliveryReport])
-<<<<<<< HEAD
-        case consumerMessages(result: Result<KafkaConsumerMessage, Error>)
         case statistics(RDKafkaStatistics)
-=======
->>>>>>> f1800c20
     }
 
     /// Poll the event `rd_kafka_queue_t` for new events.
@@ -362,27 +358,6 @@
         return .deliveryReport(results: deliveryReportResults)
     }
 
-<<<<<<< HEAD
-    /// Handle event of type `RDKafkaEvent.fetch`.
-    ///
-    /// - Parameter event: Pointer to underlying `rd_kafka_event_t`.
-    /// - Returns: `KafkaEvent` to be returned as part of ``KafkaClient.eventPoll()`.
-    private func handleFetchEvent(_ event: OpaquePointer?) -> KafkaEvent? {
-        do {
-            // RD_KAFKA_EVENT_FETCH only returns a single message:
-            // https://docs.confluent.io/platform/current/clients/librdkafka/html/rdkafka_8h.html#a3a855eb7bdf17f5797d4911362a5fc7c
-            if let messagePointer = rd_kafka_event_message_next(event) {
-                let message = try KafkaConsumerMessage(messagePointer: messagePointer)
-                return .consumerMessages(result: .success(message))
-            } else {
-                return nil
-            }
-        } catch {
-            return .consumerMessages(result: .failure(error))
-        }
-        // The returned message(s) MUST NOT be freed with rd_kafka_message_destroy().
-    }
-
     /// Handle event of type `RDKafkaEvent.statistics`.
     ///
     /// - Parameter event: Pointer to underlying `rd_kafka_event_t`.
@@ -399,8 +374,6 @@
         return nil
     }
 
-=======
->>>>>>> f1800c20
     /// Handle event of type `RDKafkaEvent.log`.
     ///
     /// - Parameter event: Pointer to underlying `rd_kafka_event_t`.
